--- conflicted
+++ resolved
@@ -48,15 +48,11 @@
   // Optimize for CI performance
   reporter: process.env.CI ? [["dot"], ["html", { open: "never" }]] : "list",
   testDir: ".",
-<<<<<<< HEAD
-  timeout: 10000, // Reasonable timeout for Electron tests
-=======
-  timeout: process.env.CI ? 8000 : 5000, // Slightly longer timeout in CI
+  timeout: process.env.CI ? 10000 : 8000, // Reasonable timeout for Electron tests, longer in CI
   use: {
     // Faster action and navigation timeouts in CI
     actionTimeout: process.env.CI ? 10000 : 5000,
     navigationTimeout: process.env.CI ? 10000 : 15000,
   },
->>>>>>> a4b58c6b
   workers: 1, // Run E2E tests sequentially to avoid resource conflicts
 });